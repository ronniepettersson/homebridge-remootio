{
  "name": "homebridge-remootio",
<<<<<<< HEAD
  "version": "1.3.3-feature-13",
=======
  "version": "1.3.4",
>>>>>>> c9691216
  "description": "Homebridge plugin for Remootio",
  "main": "dist/index.js",
  "scripts": {
    "build": "rimraf ./dist && tsc",
    "clean": "rimraf ./dist",
    "format": "prettier --write 'src/**/*.ts' ",
    "lint": "eslint src/**.ts --quiet --fix",
    "prepare": "npm run build",
    "postpublish": "npm run clean",
    "prepublishOnly": "npm run lint && npm run build",
    "test": "echo \"Error: no test specified\" && exit 1",
    "watch": "npm run build && npm link && nodemon"
  },
  "files": [
    "LICENSE",
    "dist",
    "config.schema.json"
  ],
  "keywords": [
    "homebridge-plugin",
    "homebridge-remootio",
    "Remootio",
    "Homebridge"
  ],
  "engines": {
    "homebridge": "^1.5.0",
    "node": "^14.21.2 || ^16.19.0 || ^18.13.0"
  },
  "repository": {
    "type": "git",
    "url": "git+https://github.com/ronniepettersson/homebridge-remootio.git"
  },
  "publishConfig": {
    "registry": "https://registry.npmjs.org/"
  },
  "author": "Ronnie Pettersson",
  "license": "Apache-2.0",
  "bugs": {
    "url": "https://github.com/ronniepettersson/homebridge-remootio/issues"
  },
  "homepage": "https://github.com/ronniepettersson/homebridge-remootio#readme",
  "preferGlobal": true,
  "dependencies": {
    "@ronniepettersson/remootio-api-client": "^2.0.8"
  },
  "devDependencies": {
    "@types/node": "^18.11.18",
    "@typescript-eslint/eslint-plugin": "^5.48.2",
    "@typescript-eslint/parser": "^5.48.2",
    "eslint": "^8.32.0",
    "eslint-config-prettier": "^8.6.0",
    "eslint-plugin-prettier": "^4.2.1",
    "homebridge": "^1.6.0",
    "prettier": "^2.8.3",
    "rimraf": "^4.0.7",
    "typescript": "^4.9.4"
  },
  "overrides": {
    "optimist": {
      ".": "^0.6.1",
      "minimist": "^1.2.6"
    },
    "put": "https://registry.npmjs.org/@ronniepettersson/put/-/put-1.1.0.tgz"
  }
}<|MERGE_RESOLUTION|>--- conflicted
+++ resolved
@@ -1,10 +1,6 @@
 {
   "name": "homebridge-remootio",
-<<<<<<< HEAD
-  "version": "1.3.3-feature-13",
-=======
   "version": "1.3.4",
->>>>>>> c9691216
   "description": "Homebridge plugin for Remootio",
   "main": "dist/index.js",
   "scripts": {
