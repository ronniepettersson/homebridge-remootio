--- conflicted
+++ resolved
@@ -1,10 +1,6 @@
 {
   "name": "homebridge-remootio",
-<<<<<<< HEAD
-  "version": "1.3.6-feature-15",
-=======
   "version": "1.3.7",
->>>>>>> 7e524624
   "description": "Homebridge plugin for Remootio devices",
   "main": "dist/index.js",
   "scripts": {
